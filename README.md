--- conflicted
+++ resolved
@@ -1,11 +1,7 @@
 # Energy-Aware LLM Inference on Consumer Hardware
 
 **Course:** CSCE 585 — Machine Learning Systems  
-<<<<<<< HEAD
-**Status:** Milestone P1 Complete (Initial Experiment & Evaluation Setup)
-=======
 **Status:** Milestone P2 Complete (Ablation Studies & Final Report)
->>>>>>> e8580e92
 
 ## Group Info
 - Suprawee Pongpeeradech  
@@ -14,12 +10,6 @@
 ## Project Summary
 Large language models enable rich conversational applications but impose heavy energy costs when deployed on commodity desktops. This project benchmarks **TinyLlama-1.1B** inference on an Intel Core i5-13600K CPU and an NVIDIA RTX 3060 GPU. We measure **latency**, **energy (Joules)**, and **Energy-Delay Product (EDP)** to guide hardware and scheduling decisions.
 
-<<<<<<< HEAD
-## Key Findings (Milestone P1)
-- **Baseline Established:** We have successfully instrumented a consumer PC to capture synchronized power telemetry from both CPU (Intel Power Gadget) and GPU (NVML).
-- **Initial Comparison:** Preliminary results show a significant efficiency advantage for GPU inference, with lower latency and reduced energy-per-token compared to the CPU baseline.
-- **Pipeline Verified:** The automated runner (`src/run_session.py`) correctly orchestrates experiments, ensuring reproducibility.
-=======
 ## Key Findings (Milestone P2)
 - **GPU Acceleration:** Offloading layers to the GPU reduces latency by ~5x and energy by ~2x compared to CPU-only inference.
 - **"Race to Sleep":** The GPU's high power draw (Watts) is offset by its extreme speed, resulting in lower total energy consumption (Joules).
@@ -27,7 +17,6 @@
   - **Threads:** CPU performance saturates around 4-8 threads.
   - **Layers:** Offloading is the single most effective optimization.
   - **Batch Size:** Larger batches improve throughput but increase individual latency.
->>>>>>> e8580e92
 
 ---
 
@@ -53,16 +42,6 @@
 
 # 3. Download Model
 uv run download_model.py
-<<<<<<< HEAD
-```
-
-### 3. Run Experiments
-We use `src/run_session.py` to orchestrate experiments defined in YAML config files.
-
-#### Phase 1: Baseline Comparison (CPU vs GPU)
-```powershell
-uv run python src/run_session.py --config config/p1_runs.yaml
-=======
 ```
 
 ### 3. Run Experiments
@@ -76,7 +55,6 @@
 #### Phase 2: Ablation Studies (Threads, Layers, Batch Size)
 ```powershell
 uv run python src/run_session.py --config config/p2_ablation.yaml
->>>>>>> e8580e92
 ```
 
 ### 4. Generate Analysis & Report
@@ -87,12 +65,6 @@
 ```
 
 **Output:**
-<<<<<<< HEAD
-- **Report:** `doc/latest_report.md`
-- **Figures:**
-  - `doc/figures/energy_vs_latency.png`
-  - `doc/figures/metrics_comparison.png`
-=======
 - **Report:** `doc/latest_report.md` (and `doc/Milestone P2 — Final Report.md`)
 - **Figures:**
   - `doc/figures/energy_vs_latency.png`
@@ -100,7 +72,6 @@
   - `doc/figures/ablation_threads.png`
   - `doc/figures/ablation_layers.png`
   - `doc/figures/ablation_batch.png`
->>>>>>> e8580e92
   - `doc/figures/gpu_power_trace.png`
 
 ---
@@ -109,10 +80,7 @@
 ```
 ├── config/
 │   ├── p1_runs.yaml        # Baseline experiment config
-<<<<<<< HEAD
-=======
 │   ├── p2_ablation.yaml    # Ablation study config
->>>>>>> e8580e92
 ├── data/
 │   ├── models/             # GGUF models (ignored by git)
 │   ├── prompts/            # JSONL prompt files
@@ -121,10 +89,7 @@
 ├── doc/
 │   ├── figures/            # Generated plots
 │   ├── Milestone P1...md   # Initial Report
-<<<<<<< HEAD
-=======
 │   ├── Milestone P2...md   # Final Report
->>>>>>> e8580e92
 ├── src/
 │   ├── analysis/           # Analysis scripts
 │   ├── run_session.py      # Experiment runner
